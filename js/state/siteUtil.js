/* This Source Code Form is subject to the terms of the Mozilla Public * License, v. 2.0. If a copy of the MPL was not distributed with this file,
 * You can obtain one at http://mozilla.org/MPL/2.0/. */

'use strict'
const Immutable = require('immutable')
const normalizeUrl = require('normalize-url')
const siteTags = require('../constants/siteTags')
const settings = require('../constants/settings')
const getSetting = require('../settings').getSetting
const UrlUtil = require('../lib/urlutil')
const urlParse = require('../../app/common/urlParse')
const {makeImmutable} = require('../../app/common/state/immutableUtil')

const isBookmark = (tags) => {
  if (!tags) {
    return false
  }
  return tags.includes(siteTags.BOOKMARK)
}

const isBookmarkFolder = (tags) => {
  if (!tags) {
    return false
  }
  return typeof tags === 'string' && tags === siteTags.BOOKMARK_FOLDER ||
    tags && typeof tags !== 'string' && tags.includes(siteTags.BOOKMARK_FOLDER)
}

const reorderSite = (sites, order) => {
  sites = sites.map((site) => {
    const siteOrder = site.get('order')
    if (siteOrder > order) {
      return site.set('order', siteOrder - 1)
    }
    return site
  })
  return sites
}

/**
 * Sort comparator for sort function
 */
module.exports.siteSort = (x, y) => {
  if (x.get('order') < y.get('order')) {
    return -1
  } else if (x.get('order') > y.get('order')) {
    return 1
  } else {
    return 0
  }
}

/**
 * Calculate siteKey for siteDetail
 *
 * @param siteDetail The site to to be calculated
 * @return key if siteDetail is valid
 */
module.exports.getSiteKey = function (siteDetail) {
  if (!siteDetail) {
    return null
  }
  const folderId = siteDetail.get('folderId')
  const location = siteDetail.get('location')
  if (folderId) {
    return folderId.toString()
  } else if (location) {
    return location + '|' +
      (siteDetail.get('partitionNumber') || 0) + '|' +
      (siteDetail.get('parentFolderId') || 0)
  }
  return null
}

/**
 * Checks if a siteDetail has the specified tag
 *
 * @param sites The application state's Immutable sites map
 * @param siteDetail The site to check if it's in the specified tag
 * @return true if the location is already bookmarked
 */
module.exports.isSiteBookmarked = function (sites, siteDetail) {
  if (!sites) {
    return false
  }

  const site = sites.find((site) =>
    isBookmark(site.get('tags')) &&
    site.get('location') === siteDetail.get('location') &&
    (site.get('partitionNumber') || 0) === (siteDetail.get('partitionNumber') || 0)
  )

  if (site) {
    return true
  }
  return false
}

const getNextFolderIdItem = (sites) =>
  sites.max((siteA, siteB) => {
    const folderIdA = siteA.get('folderId')
    const folderIdB = siteB.get('folderId')
    if (folderIdA === folderIdB) {
      return 0
    }
    if (folderIdA === undefined) {
      return false
    }
    if (folderIdB === undefined) {
      return true
    }
    return folderIdA > folderIdB
  })

module.exports.getNextFolderId = (sites) => {
  const defaultFolderId = 0
  if (!sites) {
    return defaultFolderId
  }
  const maxIdItem = getNextFolderIdItem(sites)
  return (maxIdItem ? (maxIdItem.get('folderId') || 0) : 0) + 1
}

const mergeSiteLastAccessedTime = (oldSiteDetail, newSiteDetail, tag) => {
  const newTime = newSiteDetail && newSiteDetail.get('lastAccessedTime')
  const oldTime = oldSiteDetail && oldSiteDetail.get('lastAccessedTime')
  if (!isBookmark(tag) && !isBookmarkFolder(tag)) {
    return newTime || new Date().getTime()
  }
  if (newTime && newTime !== 0) {
    return newTime
  } else if (oldTime && oldTime !== 0) {
    return oldTime
  } else {
    return 0
  }
}

// Some details can be copied from the existing siteDetail if null
// ex: parentFolderId, partitionNumber, and favicon
const mergeSiteDetails = (oldSiteDetail, newSiteDetail, tag, folderId, order) => {
  let tags = oldSiteDetail && oldSiteDetail.get('tags') || new Immutable.List()
  if (tag) {
    tags = tags.toSet().add(tag).toList()
  }

  const customTitle = typeof newSiteDetail.get('customTitle') === 'string'
    ? newSiteDetail.get('customTitle')
    : (newSiteDetail.get('customTitle') || oldSiteDetail && oldSiteDetail.get('customTitle'))

  const lastAccessedTime = mergeSiteLastAccessedTime(oldSiteDetail, newSiteDetail, tag)

  let site = makeImmutable({
    lastAccessedTime,
    tags,
    objectId: newSiteDetail.get('objectId') || (oldSiteDetail ? oldSiteDetail.get('objectId') : undefined),
    title: newSiteDetail.get('title'),
    order
  })

  if (oldSiteDetail && oldSiteDetail.get('order') !== undefined) {
    site = site.set('order', oldSiteDetail.get('order'))
  }

  if (newSiteDetail.get('location')) {
    site = site.set('location', newSiteDetail.get('location'))
  }
  if (folderId) {
    site = site.set('folderId', Number(folderId))
  }
  if (typeof customTitle === 'string') {
    site = site.set('customTitle', customTitle)
  }
  if (newSiteDetail.get('parentFolderId') !== undefined || oldSiteDetail && oldSiteDetail.get('parentFolderId')) {
    let parentFolderId = newSiteDetail.get('parentFolderId') !== undefined
      ? newSiteDetail.get('parentFolderId') : oldSiteDetail.get('parentFolderId')
    site = site.set('parentFolderId', Number(parentFolderId))
  }
  if (newSiteDetail.get('partitionNumber') !== undefined || oldSiteDetail && oldSiteDetail.get('partitionNumber')) {
    let partitionNumber = newSiteDetail.get('partitionNumber') !== undefined
    ? newSiteDetail.get('partitionNumber') : oldSiteDetail.get('partitionNumber')
    site = site.set('partitionNumber', Number(partitionNumber))
  }
  if (newSiteDetail.get('favicon') || oldSiteDetail && oldSiteDetail.get('favicon')) {
    site = site.set('favicon', newSiteDetail.get('favicon') || oldSiteDetail.get('favicon'))
  }
  if (newSiteDetail.get('themeColor') || oldSiteDetail && oldSiteDetail.get('themeColor')) {
    site = site.set('themeColor', newSiteDetail.get('themeColor') || oldSiteDetail.get('themeColor'))
  }
  if (site.get('tags').size === 0) {
    // Increment the visit count for history items
    site = site.set('count', ((oldSiteDetail || site).get('count') || 0) + 1)
  }

  return site
}

/**
 * Adds or updates the specified siteDetail in sites.
 *
 * Examples of updating:
 * - editing bookmark in add/edit modal
 * - when timestamp is added (history entry)
 * - moving bookmark to/from a folder
 *
 * @param sites The application state's Immutable site list
 * @param siteDetails The site details object to add or update
 * @param tag The tag to add for this site
 *   See siteTags.js for supported types. No tag means just a history item
 * @param originalSiteDetail If specified, use when searching site list
 * @param {Function=} syncCallback specified if this change should be synced
 * @return The new sites Immutable object
 */
module.exports.addSite = function (sites, siteDetail, tag, originalSiteDetail, syncCallback) {
  // Get tag from siteDetail object if not passed via tag param
  if (tag === undefined) {
    tag = siteDetail.getIn(['tags', 0])
  }

  let originalSiteKey
  if (originalSiteDetail) {
    originalSiteKey = module.exports.getSiteKey(originalSiteDetail)
  }

  const oldKey = originalSiteKey || module.exports.getSiteKey(siteDetail)
  const oldSite = oldKey !== null ? sites.get(oldKey) : null
  let folderId = siteDetail.get('folderId')

  if (tag === siteTags.BOOKMARK_FOLDER) {
    if (!oldSite && folderId) {
      // Remove duplicate folder (needed for import)
      const dupFolder = sites.find((site) => isBookmarkFolder(site.get('tags')) &&
        site.get('parentFolderId') === siteDetail.get('parentFolderId') &&
        site.get('customTitle') === siteDetail.get('customTitle'))
      if (dupFolder) {
        sites = module.exports.removeSite(sites, dupFolder, siteTags.BOOKMARK_FOLDER, true)
      }
    } else if (!folderId) {
      // Assign an id if this is a new folder
      folderId = module.exports.getNextFolderId(sites)
    }
  }

  let site = mergeSiteDetails(oldSite, siteDetail, tag, folderId, sites.size)
<<<<<<< HEAD
  const key = originalSiteKey || module.exports.getSiteKey(site)
=======
  if (oldSite) {
    sites = sites.delete(oldKey)
  }

  const key = module.exports.getSiteKey(site)
>>>>>>> 50443ade
  if (key === null) {
    return sites
  }
  if (getSetting(settings.SYNC_ENABLED) === true && syncCallback) {
    site = module.exports.setObjectId(site)
    syncCallback(site)
  }
  return sites.set(key, site)
}

/**
 * Removes the specified tag from a siteDetail
 *
<<<<<<< HEAD
 * @param {Immutable.Map} sites The application state's Immutable sites list
 * @param {Immutable.Map} siteDetail The siteDetail to remove a tag from
 * @param {string} tag
 * @param {boolean} reorder whether to reorder sites (default with reorder)
 * @param {Function=} syncCallback
 * @return {Immutable.Map}
=======
 * @param sites The application state's Immutable sites map
 * @param siteDetail The siteDetail to remove a tag from
 * @param reorder whether to reorder sites (default with reorder)
 * @return The new sites Immutable object
>>>>>>> 50443ade
 */
module.exports.removeSite = function (sites, siteDetail, tag, reorder = true, syncCallback) {
  const key = module.exports.getSiteKey(siteDetail)
  if (key === null) {
    return sites
  }
  if (getSetting(settings.SYNC_ENABLED) === true && syncCallback) {
    syncCallback(sites.getIn([key]))
  }

  const tags = sites.getIn([key, 'tags'])
  if (isBookmarkFolder(tags)) {
    const folderId = sites.getIn([key, 'folderId'])
    const childSites = sites.filter((site) => site.get('parentFolderId') === folderId)
    childSites.forEach((site) => {
      const tags = site.get('tags')
      tags.forEach((tag) => {
        sites = module.exports.removeSite(sites, site, tag, false)
      })
    })
  }
  if (sites.size && reorder) {
    const order = sites.getIn([key, 'order'])
    sites = reorderSite(sites, order)
  }

  return sites.delete(key)
}

/**
 * Called by isMoveAllowed
 * Trace a folder's ancestory, collecting all parent folderIds until reaching Bookmarks Toolbar (folderId=0)
 */
const getAncestorFolderIds = (parentFolderIds, bookmarkFolder, allBookmarks) => {
  if (bookmarkFolder.get('parentFolderId')) {
    parentFolderIds.push(bookmarkFolder.get('parentFolderId'))
    const nextItem = allBookmarks.find((item) => item.get('folderId') === bookmarkFolder.get('parentFolderId'))
    if (nextItem) {
      getAncestorFolderIds(parentFolderIds, nextItem, allBookmarks)
    }
  }
}

/**
 * Determine if a proposed move is valid
 *
 * @param sites The application state's Immutable sites list
 * @param siteDetail The site detail to move
 * @param destinationDetail The site detail to move to
 */
module.exports.isMoveAllowed = (sites, sourceDetail, destinationDetail) => {
  if (typeof destinationDetail.get('parentFolderId') === 'number' && typeof sourceDetail.get('folderId') === 'number') {
    // Folder can't be its own parent
    if (sourceDetail.get('folderId') === destinationDetail.get('folderId')) {
      return false
    }
    // Ancestor folder can't be moved into a descendant
    let ancestorFolderIds = []
    getAncestorFolderIds(ancestorFolderIds, destinationDetail, sites)
    if (ancestorFolderIds.includes(sourceDetail.get('folderId'))) {
      return false
    }
  }
  return true
}

/**
 * Moves the specified site from one location to another
 *
 * @param sites The application state's Immutable sites map
 * @param siteDetail The site detail to move
 * @param destinationDetail The site detail to move to
 * @param prepend Whether the destination detail should be prepended or not, not used if destinationIsParent is true
 * @param destinationIsParent Whether the item should be moved inside of the destinationDetail.
 * @param disallowReparent If set to true, parent folder will not be set
 * @param {Function=} syncCallback
 * @return The new sites Immutable object
 */
module.exports.moveSite = function (sites, sourceDetail, destinationDetail, prepend,
  destinationIsParent, disallowReparent, syncCallback) {
  if (!module.exports.isMoveAllowed(sites, sourceDetail, destinationDetail)) {
    return sites
  }

  const sourceKey = module.exports.getSiteKey(sourceDetail)
  const destinationKey = module.exports.getSiteKey(destinationDetail)

  const sourceSiteIndex = sites.getIn([sourceKey, 'order'])
  let destinationSiteIndex
  if (destinationIsParent) {
    // When the destination is the parent we want to put it at the end
    destinationSiteIndex = sites.size - 1
    prepend = true
  } else {
    destinationSiteIndex = sites.getIn([destinationKey, 'order'])
  }

  const newIndex = destinationSiteIndex + (prepend ? 0 : 1)
  let sourceSite = sites.get(sourceKey)
  if (!sourceSite) {
    return sites
  }
  const destinationSite = sites.get(destinationKey)
  sites = sites.delete(sourceKey)
  sites = sites.map((site) => {
    const siteOrder = site.get('order')
    if (siteOrder >= newIndex && siteOrder < sourceSiteIndex) {
      return site.set('order', siteOrder + 1)
    }
    return site
  })
  sourceSite = sourceSite.set('order', newIndex)

  if (!disallowReparent) {
    if (destinationIsParent && destinationDetail.get('folderId') !== sourceSite.get('folderId')) {
      sourceSite = sourceSite.set('parentFolderId', destinationDetail.get('folderId'))
    } else if (!destinationSite.get('parentFolderId')) {
      sourceSite = sourceSite.set('parentFolderId', 0)
    } else if (destinationSite.get('parentFolderId') !== sourceSite.get('parentFolderId')) {
      sourceSite = sourceSite.set('parentFolderId', destinationSite.get('parentFolderId'))
    }
  }
<<<<<<< HEAD
  if (getSetting(settings.SYNC_ENABLED) === true && syncCallback) {
    syncCallback(sourceSite)
  }
  sourceKey = module.exports.getSiteKey(sourceSite)
  return sites.set(sourceKey, sourceSite)
=======
  return sites.set(module.exports.getSiteKey(sourceSite), sourceSite)
>>>>>>> 50443ade
}

module.exports.getDetailFromFrame = function (frame, tag) {
  let location = frame.get('location')
  if (frame.get('pinnedLocation') && tag === siteTags.PINNED) {
    location = frame.get('pinnedLocation')
  }

  return makeImmutable({
    location,
    title: frame.get('title'),
    partitionNumber: frame.get('partitionNumber'),
    tags: tag ? [tag] : [],
    favicon: frame.get('icon'),
    themeColor: frame.get('themeColor') || frame.get('computedThemeColor')
  })
}

/**
 * Update the favicon URL for all entries in the sites list
 * which match a given location. Currently, there should only be
 * one match, but this will handle multiple.
 *
 * @param sites The application state's Immutable sites list
 * @param location URL for the entry needing an update
 * @param favicon favicon URL
 */
module.exports.updateSiteFavicon = function (sites, location, favicon) {
  sites = makeImmutable(sites)

  if (UrlUtil.isNotURL(location)) {
    return sites
  }
  if (!Immutable.Map.isMap(sites)) {
    return sites
  }

  const matchingIndices = []

  sites.filter((site, index) => {
    if (!site || typeof site.get !== 'function') {
      return false
    }
    if (isBookmarkFolder(site.get('tags'))) {
      return false
    }
    if (UrlUtil.isNotURL(site.get('location'))) {
      return false
    }
    if (normURL(site.get('location')) === normURL(location)) {
      matchingIndices.push(index)
      return true
    }
    return false
  })

  if (!matchingIndices.length) return sites

  let updatedSites = sites
  matchingIndices.forEach((index) => {
    updatedSites = updatedSites.setIn([index, 'favicon'], favicon)
  })

  return updatedSites
}

/**
 * Normalizes a URL for comparison, with special handling for magnet links
 */
function normURL (url) {
  const lowerURL = url.toLowerCase()
  if (lowerURL.startsWith('magnet:?')) return lowerURL
  try {
    return normalizeUrl(url)
  } catch (e) {
    return url
  }
}

/**
 * Converts a siteDetail to frameOpts format
 * @param {Object} siteDetail - A site detail as per app state
 * @return {Object} A frameOpts plain JS object, not ImmutableJS
 */
module.exports.toFrameOpts = function (siteDetail) {
  return {
    location: siteDetail.get('location'),
    partitionNumber: siteDetail.get('partitionNumber')
  }
}

/**
 * Compares 2 site details
 * @param siteDetail1 The first site detail to compare.
 * @param siteDetail2 The second site detail to compare.
 * @return true if the site details should be considered the same.
 */
module.exports.isEquivalent = function (siteDetail1, siteDetail2) {
  const isFolder1 = module.exports.isFolder(siteDetail1)
  const isFolder2 = module.exports.isFolder(siteDetail2)
  if (isFolder1 !== isFolder2) {
    return false
  }

  // If they are both folders
  if (isFolder1) {
    return siteDetail1.get('folderId') === siteDetail2.get('folderId')
  }
  return siteDetail1.get('location') === siteDetail2.get('location') && siteDetail1.get('partitionNumber') === siteDetail2.get('partitionNumber')
}

/**
 * Determines if the site detail is a bookmark.
 * @param siteDetail The site detail to check.
 * @return true if the site detail has a bookmark tag.
 */
module.exports.isBookmark = function (siteDetail) {
  if (siteDetail) {
    return isBookmark(siteDetail.get('tags'))
  }
  return false
}

/**
 * Determines if the site detail is a folder.
 * @param siteDetail The site detail to check.
 * @return true if the site detail is a folder.
 */
module.exports.isFolder = function (siteDetail) {
  if (siteDetail) {
    return isBookmarkFolder(siteDetail.get('tags'))
  }
  return false
}

/**
 * Determines if the site detail is an imported bookmark.
 * @param siteDetail The site detail to check.
 * @return true if the site detail is a folder.
 */
module.exports.isImportedBookmark = function (siteDetail) {
  return siteDetail.get('lastAccessedTime') === 0
}

/**
 * Determines if the site detail is a history entry.
 * @param siteDetail The site detail to check.
 * @return true if the site detail is a history entry.
 */
module.exports.isHistoryEntry = function (siteDetail) {
  if (siteDetail && typeof siteDetail.get('location') === 'string') {
    if (siteDetail.get('location').startsWith('about:')) {
      return false
    }
    return !!siteDetail.get('lastAccessedTime') && !module.exports.isFolder(siteDetail)
  }
  return false
}

/**
 * Get a folder by folderId
 * @returns {Immutable.List.<Immutable.Map>} sites
 * @param {number} folderId
 * @returns {Array[<number>, <Immutable.Map>]|undefined}
 */
module.exports.getFolder = function (sites, folderId) {
  const entry = sites.findEntry((site, _path) => {
    return module.exports.isFolder(site) && site.get('folderId') === folderId
  })
  if (!entry) { return undefined }
  return entry
}

/**
 * Obtains an array of folders
 */
module.exports.getFolders = function (sites, folderId, parentId, labelPrefix) {
  parentId = parentId || 0
  let folders = []
  sites.forEach((site) => {
    if ((site.get('parentFolderId') || 0) === parentId && module.exports.isFolder(site)) {
      if (site.get('folderId') === folderId) {
        return
      }
      const label = (labelPrefix || '') + (site.get('customTitle') || site.get('title'))
      folders.push({
        folderId: site.get('folderId'),
        parentFolderId: site.get('parentFolderId'),
        label
      })
      const subsites = module.exports.getFolders(sites, folderId, site.get('folderId'), (label || '') + ' / ')
      folders = folders.concat(subsites)
    }
  })
  return folders
}

/**
 * Filters out non recent sites based on the app setting for history size.
 * @param sites The application state's Immutable sites list.
 */
module.exports.filterOutNonRecents = function (sites) {
  const sitesWithTags = sites
    .filter((site) => site.get('tags').size)
  const topHistorySites = sites
    .filter((site) => site.get('tags').size === 0)
    .sort((site1, site2) => (site2.get('lastAccessedTime') || 0) - (site1.get('lastAccessedTime') || 0))
    .take(getSetting(settings.AUTOCOMPLETE_HISTORY_SIZE))
  return sitesWithTags.concat(topHistorySites)
}

/**
 * Filters sites relative to a parent site (folder).
 * @param sites The application state's Immutable sites list.
 * @param relSite The folder to filter to.
 */
module.exports.filterSitesRelativeTo = function (sites, relSite) {
  if (!relSite.get('folderId')) {
    return sites
  }
  return sites.filter((site) => site.get('parentFolderId') === relSite.get('folderId'))
}

/**
 * Clears history by
 * - filtering out entries which have no tags
 * - setting lastAccessedTime to null for remaining entries (bookmarks)
 * @param sites The application state's Immutable sites list.
 * @param {function} syncCallback
 */
module.exports.clearHistory = function (sites, syncCallback) {
  let bookmarks = sites.filter((site) => site.get('tags') && site.get('tags').size > 0)
  bookmarks.forEach((site, index) => {
    if (site.get('lastAccessedTime')) {
      bookmarks = bookmarks.setIn([index, 'lastAccessedTime'], null)
      if (getSetting(settings.SYNC_ENABLED) === true && syncCallback && site.get('objectId')) {
        syncCallback(site.set('lastAccessedTime', null))
      }
    }
  })
  return bookmarks
}

/**
 * Returns all sites that have a bookmark tag.
 * @param sites The application state's Immutable sites list.
 */

module.exports.getBookmarks = function (sites) {
  if (sites) {
    return sites.filter((site) => isBookmarkFolder(site.get('tags')) || isBookmark(site.get('tags')))
  }
  return makeImmutable({})
}

/**
 * Gets a site origin (scheme + hostname + port) from a URL or null if not
 * available.
 * @param {string} location
 * @return {string?}
 */
module.exports.getOrigin = function (location) {
  // Returns scheme + hostname + port
  if (typeof location !== 'string') {
    return null
  }
  if (location.startsWith('file://')) {
    return 'file:///'
  }
  let parsed = urlParse(location)
  if (parsed.host && parsed.protocol) {
    return parsed.slashes ? [parsed.protocol, parsed.host].join('//') : [parsed.protocol, parsed.host].join('')
  } else {
    return null
  }
}

/**
 * Sets object id on a state entry.
 * @param {Immutable.Map} item
 * @returns {Immutable.map}
 */
module.exports.setObjectId = (item) => {
  if (!item || !item.toJS) {
    return
  }
  if (item.get('objectId')) {
    return item
  }
  const crypto = require('crypto')
  return item.set('objectId', new Immutable.List(crypto.randomBytes(16)))
}<|MERGE_RESOLUTION|>--- conflicted
+++ resolved
@@ -242,15 +242,11 @@
   }
 
   let site = mergeSiteDetails(oldSite, siteDetail, tag, folderId, sites.size)
-<<<<<<< HEAD
-  const key = originalSiteKey || module.exports.getSiteKey(site)
-=======
   if (oldSite) {
     sites = sites.delete(oldKey)
   }
 
   const key = module.exports.getSiteKey(site)
->>>>>>> 50443ade
   if (key === null) {
     return sites
   }
@@ -264,19 +260,12 @@
 /**
  * Removes the specified tag from a siteDetail
  *
-<<<<<<< HEAD
- * @param {Immutable.Map} sites The application state's Immutable sites list
+ * @param {Immutable.Map} sites The application state's Immutable sites map
  * @param {Immutable.Map} siteDetail The siteDetail to remove a tag from
  * @param {string} tag
  * @param {boolean} reorder whether to reorder sites (default with reorder)
  * @param {Function=} syncCallback
- * @return {Immutable.Map}
-=======
- * @param sites The application state's Immutable sites map
- * @param siteDetail The siteDetail to remove a tag from
- * @param reorder whether to reorder sites (default with reorder)
- * @return The new sites Immutable object
->>>>>>> 50443ade
+ * @return {Immutable.Map} The new sites Immutable object
  */
 module.exports.removeSite = function (sites, siteDetail, tag, reorder = true, syncCallback) {
   const key = module.exports.getSiteKey(siteDetail)
@@ -399,15 +388,10 @@
       sourceSite = sourceSite.set('parentFolderId', destinationSite.get('parentFolderId'))
     }
   }
-<<<<<<< HEAD
   if (getSetting(settings.SYNC_ENABLED) === true && syncCallback) {
     syncCallback(sourceSite)
   }
-  sourceKey = module.exports.getSiteKey(sourceSite)
-  return sites.set(sourceKey, sourceSite)
-=======
   return sites.set(module.exports.getSiteKey(sourceSite), sourceSite)
->>>>>>> 50443ade
 }
 
 module.exports.getDetailFromFrame = function (frame, tag) {
