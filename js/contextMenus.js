/* This Source Code Form is subject to the terms of the Mozilla Public
 * License, v. 2.0. If a copy of the MPL was not distributed with this file,
 * You can obtain one at http://mozilla.org/MPL/2.0/. */

const remote = require('remote')
const Menu = remote.require('menu')
const Clipboard = require('clipboard')
const messages = require('./constants/messages')
const WindowActions = require('./actions/windowActions')
const AppActions = require('./actions/appActions')
const SiteTags = require('./constants/siteTags')
const CommonMenu = require('./commonMenu')
const ipc = global.require('electron').ipcRenderer

function tabPageTemplateInit (framePropsList) {
  const muteAll = (framePropsList, mute) => {
    framePropsList.forEach(frameProps => {
      if (mute && frameProps.get('audioPlaybackActive') && !frameProps.get('audioMuted')) {
        WindowActions.setAudioMuted(frameProps, true)
      } else if (!mute && frameProps.get('audioMuted')) {
        WindowActions.setAudioMuted(frameProps, false)
      }
    })
  }
  return [{
    label: 'Unmute tabs',
    click: (item, focusedWindow) => {
      muteAll(framePropsList, false)
    }
  }, {
    label: 'Mute tabs',
    click: (item, focusedWindow) => {
      muteAll(framePropsList, true)
    }
  }]
}

function inputTemplateInit (e) {
  const hasSelection = e.target.selectionStart !== undefined &&
      e.target.selectionEnd !== undefined &&
      e.target.selectionStart !== e.target.selectionEnd
  return getEditableItems(hasSelection)
}

function tabTemplateInit (frameProps) {
  const tabKey = frameProps.get('key')
  const items = []
  items.push({
    label: 'Reload tab',
    click: (item, focusedWindow) => {
      if (focusedWindow) {
        focusedWindow.webContents.send(messages.SHORTCUT_FRAME_RELOAD, tabKey)
      }
    }
  })

  if (!frameProps.get('isPrivate')) {
    if (frameProps.get('isPinned')) {
      items.push({
        label: 'Unpin tab',
        click: (item) => {
          // Handle converting the current tab window into a pinned site
          WindowActions.setPinned(frameProps, false)
          // Handle setting it in app storage for the other windows
          AppActions.removeSite(frameProps, SiteTags.PINNED)
        }
      })
    } else {
      items.push({
        label: 'Pin tab',
        click: (item) => {
          // Handle converting the current tab window into a pinned site
          WindowActions.setPinned(frameProps, true)
          // Handle setting it in app storage for the other windows
          AppActions.addSite(frameProps, SiteTags.PINNED)
        }
      })
    }
  }

  if (frameProps.get('audioPlaybackActive')) {
    if (frameProps.get('audioMuted')) {
      items.push({
        label: 'Unmute tab',
        click: item => {
          WindowActions.setAudioMuted(frameProps, false)
        }
      })
    } else {
      items.push({
        label: 'Mute tab',
        click: item => {
          WindowActions.setAudioMuted(frameProps, true)
        }
      })
    }
  }

  Array.prototype.push.apply(items, [{
    label: 'Disable tracking protection',
    enabled: false
  }, {
    label: 'Disable ad block',
    enabled: false
  }])

  if (!frameProps.get('isPinned')) {
    items.push({
      label: 'Close tab',
      click: (item, focusedWindow) => {
        if (focusedWindow) {
          // TODO: Don't switch active tabs when this is called
          focusedWindow.webContents.send(messages.SHORTCUT_CLOSE_FRAME, tabKey)
        }
      }
    })
  }

  return items
}

function getEditableItems (hasSelection) {
  return [{
    label: 'Cut',
    enabled: hasSelection,
    accelerator: 'CmdOrCtrl+X',
    // Enabled doesn't work when a role is used
    role: hasSelection && 'cut' || undefined
  }, {
    label: 'Copy',
    enabled: hasSelection,
    accelerator: 'CmdOrCtrl+C',
    // Enabled doesn't work when a role is used
    role: hasSelection && 'copy' || undefined
  }, {
    label: 'Paste',
    accelerator: 'CmdOrCtrl+V',
    role: 'paste'
  }]
}

function hamburgerTemplateInit (settings) {
  const template = [
    CommonMenu.newTabMenuItem,
    CommonMenu.newPrivateTabMenuItem,
    CommonMenu.newPartitionedTabMenuItem,
    CommonMenu.newWindowMenuItem,
    CommonMenu.separatorMenuItem,
    CommonMenu.findOnPageMenuItem,
    CommonMenu.printMenuItem,
    CommonMenu.separatorMenuItem,
    CommonMenu.buildBraveryMenu(settings, function () {
      ipc.send(messages.UPDATE_APP_MENU, {bookmarked: settings.bookmarked})
    }),
    CommonMenu.separatorMenuItem,
    CommonMenu.quitMenuItem
  ]
  return template
}

function mainTemplateInit (nodeProps) {
  const template = []
  const nodeName = nodeProps.name
<<<<<<< HEAD

  if (nodeProps.href) {
    template.push({
      label: 'Open in new tab',
      click: (item, focusedWindow) => {
        if (focusedWindow) {
          // TODO: open this in the next tab instead of last tab
          // TODO: If the tab is private, this should probably be private.
          // Depends on #139
          focusedWindow.webContents.send(messages.SHORTCUT_NEW_FRAME, nodeProps.href)
=======
  switch (nodeName) {
    case 'A':
      template.push({
        label: 'Open in new tab',
        click: (item, focusedWindow) => {
          if (focusedWindow && nodeProps.src) {
            // TODO: open this in the next tab instead of last tab
            // TODO: If the tab is private, this should probably be private.
            // Depends on #139
            focusedWindow.webContents.send(messages.SHORTCUT_NEW_FRAME, nodeProps.src, { openInForeground: false })
          }
>>>>>>> c9988264
        }
      }
    })
    template.push({
      label: 'Open in new private tab',
      click: (item, focusedWindow) => {
        if (focusedWindow) {
          // TODO: open this in the next tab instead of last tab
          focusedWindow.webContents.send(messages.SHORTCUT_NEW_FRAME, nodeProps.href, { isPrivate: true })
        }
      }
    })
    template.push({
      label: 'Open in new session tab',
      click: (item, focusedWindow) => {
        if (focusedWindow) {
          // TODO: open this in the next tab instead of last tab
          focusedWindow.webContents.send(messages.SHORTCUT_NEW_FRAME, nodeProps.href, { isPartitioned: true })
        }
      }
    })
    template.push({
      label: 'Copy link address',
      click: (item, focusedWindow) => {
        if (focusedWindow) {
          Clipboard.writeText(nodeProps.href)
        }
      }
    })
    template.push(CommonMenu.separatorMenuItem)
  }

  if (nodeName === 'IMG') {
    template.push({
      label: 'Save image...',
      click: (item, focusedWindow) => {
        if (focusedWindow && nodeProps.src) {
          focusedWindow.webContents.downloadURL(nodeProps.src)
        }
      }
    })
    template.push({
      label: 'Open image in new tab',
      click: (item, focusedWindow) => {
        if (focusedWindow && nodeProps.src) {
          // TODO: open this in the next tab instead of last tab
          focusedWindow.webContents.send(messages.SHORTCUT_NEW_FRAME, nodeProps.src)
        }
      }
    })
    template.push({
      label: 'Copy image address',
      click: (item, focusedWindow) => {
        if (focusedWindow && nodeProps.src) {
          Clipboard.writeText(nodeProps.src)
        }
      }
    })
    template.push(CommonMenu.separatorMenuItem)
  }

  if (nodeName === 'TEXTAREA' || nodeName === 'INPUT' || nodeProps.isContentEditable) {
    const editableItems = getEditableItems(nodeProps.hasSelection)
    template.push(...editableItems)
  } else if (nodeProps.hasSelection) {
    template.push({
      label: 'Copy',
      accelerator: 'CmdOrCtrl+C',
      role: 'copy'
    })
  }

  if (template.length > 0) {
    template.push(CommonMenu.separatorMenuItem)
  }

  template.push({
    label: 'Reload',
    click: (item, focusedWindow) => {
      if (focusedWindow) {
        focusedWindow.webContents.send(messages.SHORTCUT_ACTIVE_FRAME_RELOAD)
      }
    }
  }, {
    label: 'View Page Source',
    click: (item, focusedWindow) => {
      if (focusedWindow) {
        focusedWindow.webContents.send(messages.SHORTCUT_ACTIVE_FRAME_VIEW_SOURCE)
      }
    }
  }, {
    label: 'Add bookmark',
    enabled: false
  }, {
    label: 'Add to reading list',
    enabled: false
  })

  return template
}

export function onHamburgerMenu (settings) {
  const hamburgerMenu = Menu.buildFromTemplate(hamburgerTemplateInit(settings))
  hamburgerMenu.popup(remote.getCurrentWindow())
}

export function onMainContextMenu (nodeProps) {
  const mainMenu = Menu.buildFromTemplate(mainTemplateInit(nodeProps))
  mainMenu.popup(remote.getCurrentWindow())
}

export function onTabContextMenu (frameProps, e) {
  e.preventDefault()
  const tabMenu = Menu.buildFromTemplate(tabTemplateInit(frameProps))
  tabMenu.popup(remote.getCurrentWindow())
}

export function onTabPageContextMenu (framePropsList, e) {
  e.preventDefault()
  const tabPageMenu = Menu.buildFromTemplate(tabPageTemplateInit(framePropsList))
  tabPageMenu.popup(remote.getCurrentWindow())
}

export function onUrlBarContextMenu (e) {
  const inputMenu = Menu.buildFromTemplate(inputTemplateInit(e))
  inputMenu.popup(remote.getCurrentWindow())
}<|MERGE_RESOLUTION|>--- conflicted
+++ resolved
@@ -161,7 +161,6 @@
 function mainTemplateInit (nodeProps) {
   const template = []
   const nodeName = nodeProps.name
-<<<<<<< HEAD
 
   if (nodeProps.href) {
     template.push({
@@ -171,20 +170,7 @@
           // TODO: open this in the next tab instead of last tab
           // TODO: If the tab is private, this should probably be private.
           // Depends on #139
-          focusedWindow.webContents.send(messages.SHORTCUT_NEW_FRAME, nodeProps.href)
-=======
-  switch (nodeName) {
-    case 'A':
-      template.push({
-        label: 'Open in new tab',
-        click: (item, focusedWindow) => {
-          if (focusedWindow && nodeProps.src) {
-            // TODO: open this in the next tab instead of last tab
-            // TODO: If the tab is private, this should probably be private.
-            // Depends on #139
-            focusedWindow.webContents.send(messages.SHORTCUT_NEW_FRAME, nodeProps.src, { openInForeground: false })
-          }
->>>>>>> c9988264
+          focusedWindow.webContents.send(messages.SHORTCUT_NEW_FRAME, nodeProps.href, { openInForeground: false })
         }
       }
     })
