--- conflicted
+++ resolved
@@ -520,14 +520,10 @@
 module.exports.defaultAppState = () => {
   return {
     firstRunTimestamp: new Date().getTime(),
-<<<<<<< HEAD
     sync: {
       lastFetchTimestamp: 0
     },
-    sites: topSites,
-=======
     sites: getTopSiteMap(),
->>>>>>> 57e69652
     tabs: [],
     windows: [],
     extensions: {},
